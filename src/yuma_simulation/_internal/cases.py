--- conflicted
+++ resolved
@@ -1,12 +1,8 @@
 import torch
 import pandas as pd
 from dataclasses import dataclass, field
-<<<<<<< HEAD
 from itertools import chain
-from typing import Any, Optional
-=======
 from typing import Any
->>>>>>> fd680cd2
 import logging
 from .metagraph_utils import fetch_metagraph_hotkeys, epoch_hotkeys_by_uid, ordered_stakes_for_uids, ordered_weights_for_uids
 
