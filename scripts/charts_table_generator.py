from dataclasses import replace
import logging

from yuma_simulation._internal.cases import get_synthetic_cases
from yuma_simulation._internal.yumas import (
    SimulationHyperparameters,
    YumaParams,
    YumaSimulationNames,
)
from yuma_simulation.v1.api import generate_chart_table
from yuma_simulation._internal.logger_setup import setup_logger


def main():
    global logger
    logger = setup_logger("main_logger", "application.log", logging.INFO)

    # List of bond_penalty values and corresponding file names
    bond_penalty_values = [0, 0.5, 0.99, 1.0]

    for bond_penalty in bond_penalty_values:
        # Setting global simulation parameters
        simulation_hyperparameters = SimulationHyperparameters(
            bond_penalty=bond_penalty,
        )

        file_name = f"simulation_charts_b{bond_penalty}.html"

        # Setting individual yuma simulations parameters
        base_yuma_params = YumaParams()
        rust_yuma_params = YumaParams(
            bond_moving_avg=0.975,
        )
        liquid_alpha_on_yuma_params = YumaParams(
            liquid_alpha=True,
        )
        yuma4_params = YumaParams(
            bond_moving_avg=0.975,
            alpha_high=0.1,
            alpha_low=0.3,
        )
        yuma4_liquid_params = replace(yuma4_params, liquid_alpha=True)

        yumas = YumaSimulationNames()
        yuma_versions = [
<<<<<<< HEAD
            (yumas.YUMA_RUST, rust_yuma_params),
=======
            # (yumas.YUMA_RUST, base_yuma_params),
>>>>>>> 4a88217a
            # (yumas.YUMA, base_yuma_params),
            # (yumas.YUMA_LIQUID, liquid_alpha_on_yuma_params),
            # (yumas.YUMA2, base_yuma_params),
            # (yumas.YUMA3, base_yuma_params),
            # (yumas.YUMA31, base_yuma_params),
            # (yumas.YUMA32, base_yuma_params),
<<<<<<< HEAD
            (yumas.YUMA4, yuma4_params),
=======
            # (yumas.YUMA4, base_yuma_params),
>>>>>>> 4a88217a
            (yumas.YUMA4_LIQUID, yuma4_liquid_params),
        ]

        cases = get_synthetic_cases(use_full_matrices=True)

        logger.info("Generating chart table...")
        try:
            chart_table = generate_chart_table(
                cases, yuma_versions, simulation_hyperparameters, draggable_table=True
            )
        except Exception as e:
            logger.error(f"Error generating the chart table: {e}", exc_info=True)

        # Save the HTML file
        with open(file_name, "w", encoding="utf-8") as f:
            f.write(chart_table.data)

        logger.info(f"HTML saved to {file_name}")


if __name__ == "__main__":
    main()<|MERGE_RESOLUTION|>--- conflicted
+++ resolved
@@ -43,26 +43,18 @@
 
         yumas = YumaSimulationNames()
         yuma_versions = [
-<<<<<<< HEAD
-            (yumas.YUMA_RUST, rust_yuma_params),
-=======
             # (yumas.YUMA_RUST, base_yuma_params),
->>>>>>> 4a88217a
             # (yumas.YUMA, base_yuma_params),
             # (yumas.YUMA_LIQUID, liquid_alpha_on_yuma_params),
             # (yumas.YUMA2, base_yuma_params),
             # (yumas.YUMA3, base_yuma_params),
             # (yumas.YUMA31, base_yuma_params),
             # (yumas.YUMA32, base_yuma_params),
-<<<<<<< HEAD
-            (yumas.YUMA4, yuma4_params),
-=======
-            # (yumas.YUMA4, base_yuma_params),
->>>>>>> 4a88217a
+            # (yumas.YUMA4, yuma4_params),
             (yumas.YUMA4_LIQUID, yuma4_liquid_params),
         ]
 
-        cases = get_synthetic_cases(use_full_matrices=True)
+        cases = get_synthetic_cases(use_full_matrices=True, reset_bonds=False)
 
         logger.info("Generating chart table...")
         try:
